--- conflicted
+++ resolved
@@ -1412,7 +1412,7 @@
     int ie = (dir>0)?nim1:0;
     int is = (dir>0)?1:-1;
     int ii = ib;
-    int il = max(0,min(nlm1,-lmin));
+    int il = max(0,min(nlm1,-(int)shifts.getFirst()));
     float dl = d[ii][il];
     for (int jl=1; jl<nl; ++jl) {
       if (d[ii][jl]<dl) {
@@ -1448,11 +1448,7 @@
         u[ii] = u[ii-is]+du;
         for (int kb=ji; kb!=jb; kb+=is) {
           ii += is;
-<<<<<<< HEAD
-          u[ii] = (float)shifts.getValue(il);
-=======
           u[ii] = u[ii-is]+du;
->>>>>>> 78bca791
         }
       }
     }
