--- conflicted
+++ resolved
@@ -111,15 +111,10 @@
     Check.argument(fr>0,"fr>0");
     _lmin = shiftMin;
     _lmax = shiftMax;
-<<<<<<< HEAD
     _fr = fr;
     _nl = (_lmax-_lmin)*_fr+1;
     _shifts = new Sampling(_nl,1.0/_fr,_lmin);
     _si = new SincInterpolator();
-=======
-    _nl = 1+_lmax-_lmin;
-    _si = new SincInterp();
->>>>>>> 7fc325f2
     _extrap = ErrorExtrapolation.NEAREST;
   }
 
